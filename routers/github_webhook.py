import os
import hmac
import hashlib
from fastapi import APIRouter, Request, Header, HTTPException, WebSocket
from dotenv import load_dotenv
import time
import requests

# Import your existing CICD functions
from CICD.trigger_codebuild import trigger_codebuild
from CICD.code_Deploy import codeDeploy
from CICD.upload_s3 import upload_to_s3
from CICD.addYamlZip import addBuildSpec, addAppSpec, fastapi_buildspec_template, fastapi_appspec_template
from CICD.deploymentScripts import addStartScript, addStopScript, addInstallScript, start_sh_template, stop_sh_template, install_sh_template
from CICD.add_webhook import create_github_webhook
from database import get_access_token_for_owner

load_dotenv()  # Load environment variables
build_id_store = {}
router = APIRouter(prefix="/github")  # All routes here will start with /github

sockets: dict[str, WebSocket] = {}
async def emit(build_id, message: str): #function to send message to specific websocket(reusable)
    websocket = sockets.get(build_id)

    # await websocket.send_text(message)

    if websocket:
        await websocket.send_text(message)
   
    else:
        print(f"No active websocket for build_id: {build_id}") 



@router.post("/add_webhook")
async def add_webhook(request: Request):
    """
    Endpoint to create GitHub webhook using provided repo details
    """
    body = await request.json()
    try:
        owner = body["owner"]
        repo = body["repo"]
        build_id = body["build_id"]
    except KeyError as e:
        raise HTTPException(status_code=400, detail=f"Missing field: {e.args[0]}")

    build_id_store[(owner, repo)] = build_id
    print(f"Stored build_id: {build_id} for {owner}/{repo}")

    try:
        token = get_access_token_for_owner(owner)
    except Exception as e:
        raise HTTPException(status_code=500, detail=f"Error retrieving token for {owner}: {e}")

    webhook_url = "https://overslack-stonily-allegra.ngrok-free.dev/github/webhook"  # Update with correct URL

    success, response_message = create_github_webhook(owner, repo, token, webhook_url)
    if success:
        return {"status": "success", "message": response_message}
    else:
        return {"status": "error", "message": response_message}


@router.post("/webhook")
async def github_webhook(request: Request):
    """
    Test route — prints the payload when GitHub pushes code
    """

    body = await request.body()
    signature_header = request.headers.get("X-Hub-Signature-256", "")
    secret = os.getenv("GITHUB_WEBHOOK_SECRET", "").encode()

    # verify signature if secret exists
    if secret and signature_header:
        digest = hmac.new(secret, body, hashlib.sha256).hexdigest()
        expected = f"sha256={digest}"
        if not hmac.compare_digest(expected, signature_header):
            print("Invalid webhook signature")
            return {"message": "Invalid signature"}

    payload = await request.json()
    print("Webhook received!",payload)

    repo_url = payload["repository"]["clone_url"]

    owner = repo_url.split("/")[3]
    repo = repo_url.split("/")[4].replace(".git", "")
    event = request.headers.get("X-GitHub-Event")
    print(f"GitHub event: {event}")

    # Handle ping event (sent immediately after webhook creation)
    if event == "ping":
        print("Received ping event from GitHub — webhook setup successful.")
        return {"message": "pong"}

    # Only push events have a ref field
    if "ref" not in payload:
        print("No ref in payload — skipping.")
        return {"message": "Ignored non-push event"}
    ref = payload["ref"].split("/")[-1]

    build_id = build_id_store.get((owner, repo), None)
    print(f"Retrieved build_id: {build_id} for {owner}/{repo}")
    
    zip_url = f"https://api.github.com/repos/{owner}/{repo}/zipball/{ref}"
    out_file = f"{repo}-{ref}.zip" 
    S3_BUCKET_NAME = "foundry-codebuild-zip"
    S3_KEY = f"{owner}/{out_file}"

    response = requests.get(zip_url, allow_redirects=True)
    if response.status_code == 200:
        with open(out_file, "wb") as f:
            f.write(response.content)
        path = addBuildSpec(out_file, fastapi_buildspec_template, overWrite=True)
        addAppSpec(out_file, fastapi_appspec_template, overWrite=True)
        addStopScript(out_file, stop_sh_template, overWrite=True)
        addInstallScript(out_file, install_sh_template, overWrite=True)
        addStartScript(out_file, start_sh_template, overWrite=True)
    else:
        print(f"Failed to download repo: {response.status_code}")
        return {"message": "Download failed"}

    upload_to_s3(out_file, S3_BUCKET_NAME, S3_KEY)
    time.sleep(5)

    build_status = await trigger_codebuild("foundryCICD", S3_BUCKET_NAME, S3_KEY, path, f"{owner}-{repo}",emit,build_id)
    if build_status["build_status"] == "SUCCEEDED":
<<<<<<< HEAD
        await codeDeploy(owner, repo, "foundry-artifacts-bucket", f"founryCICD-{owner}-{repo}", build_id, emit)
=======
        codeDeploy(owner, repo, "foundry-artifacts-bucket", f"founryCICD-{owner}-{repo}", tag=build_id)
>>>>>>> 3b9c37bc
        return {"message": "Build and deploy completed successfully"}
    else:
        return {"message": "Build failed, skipping deploy"}<|MERGE_RESOLUTION|>--- conflicted
+++ resolved
@@ -14,8 +14,10 @@
 from CICD.deploymentScripts import addStartScript, addStopScript, addInstallScript, start_sh_template, stop_sh_template, install_sh_template
 from CICD.add_webhook import create_github_webhook
 from database import get_access_token_for_owner
+from database import get_access_token_for_owner
 
 load_dotenv()  # Load environment variables
+build_id_store = {}
 build_id_store = {}
 router = APIRouter(prefix="/github")  # All routes here will start with /github
 
@@ -39,6 +41,21 @@
     Endpoint to create GitHub webhook using provided repo details
     """
     body = await request.json()
+    try:
+        owner = body["owner"]
+        repo = body["repo"]
+        build_id = body["build_id"]
+    except KeyError as e:
+        raise HTTPException(status_code=400, detail=f"Missing field: {e.args[0]}")
+
+    build_id_store[(owner, repo)] = build_id
+    print(f"Stored build_id: {build_id} for {owner}/{repo}")
+
+    try:
+        token = get_access_token_for_owner(owner)
+    except Exception as e:
+        raise HTTPException(status_code=500, detail=f"Error retrieving token for {owner}: {e}")
+
     try:
         owner = body["owner"]
         repo = body["repo"]
@@ -100,7 +117,23 @@
     if "ref" not in payload:
         print("No ref in payload — skipping.")
         return {"message": "Ignored non-push event"}
+    event = request.headers.get("X-GitHub-Event")
+    print(f"GitHub event: {event}")
+
+    # Handle ping event (sent immediately after webhook creation)
+    if event == "ping":
+        print("Received ping event from GitHub — webhook setup successful.")
+        return {"message": "pong"}
+
+    # Only push events have a ref field
+    if "ref" not in payload:
+        print("No ref in payload — skipping.")
+        return {"message": "Ignored non-push event"}
     ref = payload["ref"].split("/")[-1]
+
+    build_id = build_id_store.get((owner, repo), None)
+    print(f"Retrieved build_id: {build_id} for {owner}/{repo}")
+    
 
     build_id = build_id_store.get((owner, repo), None)
     print(f"Retrieved build_id: {build_id} for {owner}/{repo}")
@@ -128,11 +161,7 @@
 
     build_status = await trigger_codebuild("foundryCICD", S3_BUCKET_NAME, S3_KEY, path, f"{owner}-{repo}",emit,build_id)
     if build_status["build_status"] == "SUCCEEDED":
-<<<<<<< HEAD
         await codeDeploy(owner, repo, "foundry-artifacts-bucket", f"founryCICD-{owner}-{repo}", build_id, emit)
-=======
-        codeDeploy(owner, repo, "foundry-artifacts-bucket", f"founryCICD-{owner}-{repo}", tag=build_id)
->>>>>>> 3b9c37bc
         return {"message": "Build and deploy completed successfully"}
     else:
         return {"message": "Build failed, skipping deploy"}