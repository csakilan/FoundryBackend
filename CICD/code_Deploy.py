--- conflicted
+++ resolved
@@ -1,17 +1,9 @@
 import boto3
 
-<<<<<<< HEAD
 async def codeDeploy(owner, repo, bucket_name, object_key,tag):
    
 
     print("tag",tag)
-=======
-def codeDeploy(owner, repo, bucket_name, object_key,tag):
-    """
-    Deploys the latest build to EC2 using CodeDeploy.
-    Automatically creates the application if it doesn't exist.
-    """
->>>>>>> 3b9c37bc
 
     code_deploy = boto3.client("codedeploy", region_name="us-east-1")
     application_name = f"{owner}-{repo}"
@@ -64,7 +56,6 @@
             fileExistsBehavior='OVERWRITE'
         )
 
-<<<<<<< HEAD
         print("Deployment started:", type(response['deploymentId']))
 
         deployment_identity= response['deploymentId']
@@ -97,9 +88,6 @@
 
             
 
-=======
-        print("Deployment started:", response['deploymentId'])
->>>>>>> 3b9c37bc
 
     except Exception as e:
         print(f"Failed to trigger CodeDeploy: {e}")