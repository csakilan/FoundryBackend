import boto3 
import time 
import uuid


<<<<<<< HEAD
async def trigger_codebuild(project_name, s3_bucket, s3_key,path,id,tag): #in the future it will be their build id or something
=======
def trigger_codebuild(project_name, s3_bucket, s3_key,path,id): #in the future it will be their build id or something
>>>>>>> 3b9c37bc

    codebuild_client = boto3.client('codebuild',region_name='us-east-1')
    
    try:
       
        response = codebuild_client.start_build(
            projectName=project_name,
            sourceTypeOverride='S3',
            sourceLocationOverride=f"{s3_bucket}/{s3_key}",
            buildspecOverride=path,
            artifactsOverride={ 
                'type': 'S3',
                'location': 'foundry-artifacts-bucket',
                'name': f'founryCICD-{id}',
                'packaging': 'ZIP',

               
               
               }
      
        )
     
        print(f"CodeBuild started successfully!")

        while True: #checking for the build status every 10 seconds until it is complete
            build_id = response['build']['id']
            build_info = codebuild_client.batch_get_builds(ids=[build_id]) #api call to get build info
            build_status = build_info['builds'][0]['buildStatus'] 
            print(f"Current build status: {build_status}")
<<<<<<< HEAD
            
 
            
=======
>>>>>>> 3b9c37bc
            if build_status in ['SUCCEEDED', 'FAILED', 'FAULT', 'STOPPED', 'TIMED_OUT']:
                break
            time.sleep(10)


            # if(build_status == 'SUCCEEDED'):
            #     #codeDeploy()
            #     # print('hello world')

               
        
        return {
            'build_status': build_status
        }
    

  
    except Exception as e:
        print(f"Failed to trigger CodeBuild: {e}")
        return {
            'success': False,
            'error': str(e)
        }<|MERGE_RESOLUTION|>--- conflicted
+++ resolved
@@ -3,11 +3,7 @@
 import uuid
 
 
-<<<<<<< HEAD
 async def trigger_codebuild(project_name, s3_bucket, s3_key,path,id,tag): #in the future it will be their build id or something
-=======
-def trigger_codebuild(project_name, s3_bucket, s3_key,path,id): #in the future it will be their build id or something
->>>>>>> 3b9c37bc
 
     codebuild_client = boto3.client('codebuild',region_name='us-east-1')
     
@@ -37,12 +33,9 @@
             build_info = codebuild_client.batch_get_builds(ids=[build_id]) #api call to get build info
             build_status = build_info['builds'][0]['buildStatus'] 
             print(f"Current build status: {build_status}")
-<<<<<<< HEAD
             
  
             
-=======
->>>>>>> 3b9c37bc
             if build_status in ['SUCCEEDED', 'FAILED', 'FAULT', 'STOPPED', 'TIMED_OUT']:
                 break
             time.sleep(10)
