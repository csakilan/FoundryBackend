--- conflicted
+++ resolved
@@ -27,12 +27,7 @@
     """
     # Generate unique number (6 characters) - use node ID if available for stability
     if node_id:
-<<<<<<< HEAD
-        # Sanitize node_id to remove underscores and invalid chars
-        unique_number = sanitize_bucket_name_part(node_id[:6])
-=======
         unique_number = sanitize_bucket_name_part(node_id[:6])  # SANITIZE node_id portion!
->>>>>>> a0d8e76d
     else:
         # Fallback to timestamp-based for backwards compatibility
         import time
@@ -153,11 +148,7 @@
         # Use the generated unique bucket name
         BucketName=bucket_name,
         
-<<<<<<< HEAD
-        # Tags for resource management
-=======
         # Tags for resource management (using Troposphere Tags object)
->>>>>>> a0d8e76d
         Tags=Tags(
             Name=bucket_name,
             OriginalName=user_bucket_name or "bucket",
